// +build test-sched

/**
 * Licensed to the Apache Software Foundation (ASF) under one
 * or more contributor license agreements.  See the NOTICE file
 * distributed with this work for additional information
 * regarding copyright ownership.  The ASF licenses this file
 * to you under the Apache License, Version 2.0 (the
 * "License"); you may not use this file except in compliance
 * with the License.  You may obtain a copy of the License at
 *
 *     http://www.apache.org/licenses/LICENSE-2.0
 *
 * Unless required by applicable law or agreed to in writing, software
 * distributed under the License is distributed on an "AS IS" BASIS,
 * WITHOUT WARRANTIES OR CONDITIONS OF ANY KIND, either express or implied.
 * See the License for the specific language governing permissions and
 * limitations under the License.
 */

package main

import (
	"flag"
<<<<<<< HEAD
	"fmt"
	"io/ioutil"
	"net/http"
	"strconv"
	"strings"

	"code.google.com/p/gogoprotobuf/proto"
=======
	"github.com/gogo/protobuf/proto"
>>>>>>> d5637832
	log "github.com/golang/glog"
	mesos "github.com/mesos/mesos-go/mesosproto"
	util "github.com/mesos/mesos-go/mesosutil"
	sched "github.com/mesos/mesos-go/scheduler"
)

const (
	CPUS_PER_TASK = 1
	MEM_PER_TASK  = 128
	defaultArtifactPort = 12345
)

var (
	address = flag.String("address", "127.0.0.1", "Binding address for artifact server")
	artifactPort = flag.Int("artifactPort", defaultArtifactPort, "Binding port for artifact server")
	master = flag.String("master", "127.0.0.1:5050", "Master address <ip:port>")
	executorPath = flag.String("executor", "./test_executor", "Path to test executor")
	taskCount = flag.String("task-count", "5", "Total task count to run.")
	mesosAuthPrincipal  = flag.String("mesos_authentication_principal", "", "Mesos authentication principal.")
	mesosAuthSecretFile = flag.String("mesos_authentication_secret_file", "", "Mesos authentication secret file.")
)

type ExampleScheduler struct {
	executor      *mesos.ExecutorInfo
	tasksLaunched int
	tasksFinished int
	totalTasks    int
}

func newExampleScheduler(exec *mesos.ExecutorInfo) *ExampleScheduler {
	total, err := strconv.Atoi(*taskCount)
	if err != nil {
		total = 5
	}
	return &ExampleScheduler{
		executor:      exec,
		tasksLaunched: 0,
		tasksFinished: 0,
		totalTasks:    total,
	}
}

func (sched *ExampleScheduler) Registered(driver sched.SchedulerDriver, frameworkId *mesos.FrameworkID, masterInfo *mesos.MasterInfo) {
	log.Infoln("Framework Registered with Master ", masterInfo)
}

func (sched *ExampleScheduler) Reregistered(driver sched.SchedulerDriver, masterInfo *mesos.MasterInfo) {
	log.Infoln("Framework Re-Registered with Master ", masterInfo)
}

func (sched *ExampleScheduler) Disconnected(sched.SchedulerDriver) {}

func (sched *ExampleScheduler) ResourceOffers(driver sched.SchedulerDriver, offers []*mesos.Offer) {

	for _, offer := range offers {
		cpuResources := util.FilterResources(offer.Resources, func(res *mesos.Resource) bool {
			return res.GetName() == "cpus"
		})
		cpus := 0.0
		for _, res := range cpuResources {
			cpus += res.GetScalar().GetValue()
		}

		memResources := util.FilterResources(offer.Resources, func(res *mesos.Resource) bool {
			return res.GetName() == "mem"
		})
		mems := 0.0
		for _, res := range memResources {
			mems += res.GetScalar().GetValue()
		}

		log.Infoln("Received Offer <", offer.Id.GetValue(), "> with cpus=", cpus, " mem=", mems)

		remainingCpus := cpus
		remainingMems := mems

		var tasks []*mesos.TaskInfo
		for sched.tasksLaunched <= sched.totalTasks &&
			CPUS_PER_TASK <= remainingCpus &&
			MEM_PER_TASK <= remainingMems {

			sched.tasksLaunched++

			taskId := &mesos.TaskID{
				Value: proto.String(strconv.Itoa(sched.tasksLaunched)),
			}

			task := &mesos.TaskInfo{
				Name:     proto.String("go-task-" + taskId.GetValue()),
				TaskId:   taskId,
				SlaveId:  offer.SlaveId,
				Executor: sched.executor,
				Resources: []*mesos.Resource{
					util.NewScalarResource("cpus", CPUS_PER_TASK),
					util.NewScalarResource("mem", MEM_PER_TASK),
				},
			}
			log.Infof("Prepared task: %s with offer %s for launch\n", task.GetName(), offer.Id.GetValue())

			tasks = append(tasks, task)
			remainingCpus -= CPUS_PER_TASK
			remainingMems -= MEM_PER_TASK
		}
		log.Infoln("Launching ", len(tasks), "tasks for offer", offer.Id.GetValue())
		driver.LaunchTasks([]*mesos.OfferID{offer.Id}, tasks, &mesos.Filters{RefuseSeconds: proto.Float64(1)})
	}
}

func (sched *ExampleScheduler) StatusUpdate(driver sched.SchedulerDriver, status *mesos.TaskStatus) {
	log.Infoln("Status update: task", status.TaskId.GetValue(), " is in state ", status.State.Enum().String())
	if status.GetState() == mesos.TaskState_TASK_FINISHED {
		sched.tasksFinished++
	}

	if sched.tasksFinished >= sched.totalTasks {
		log.Infoln("Total tasks completed, stopping framework.")
		driver.Stop(false)
	}

	if status.GetState() == mesos.TaskState_TASK_LOST ||
		status.GetState() == mesos.TaskState_TASK_KILLED ||
		status.GetState() == mesos.TaskState_TASK_FAILED {
		log.Infoln(
			"Aborting because task", status.TaskId.GetValue(),
			"is in unexpected state", status.State.String(),
			"with message", status.GetMessage(),
		)
		driver.Abort()
	}
}

func (sched *ExampleScheduler) OfferRescinded(sched.SchedulerDriver, *mesos.OfferID) {}

func (sched *ExampleScheduler) FrameworkMessage(sched.SchedulerDriver, *mesos.ExecutorID, *mesos.SlaveID, string) {
}
func (sched *ExampleScheduler) SlaveLost(sched.SchedulerDriver, *mesos.SlaveID) {}
func (sched *ExampleScheduler) ExecutorLost(sched.SchedulerDriver, *mesos.ExecutorID, *mesos.SlaveID, int) {
}

func (sched *ExampleScheduler) Error(driver sched.SchedulerDriver, err string) {
	log.Infoln("Scheduler received error:", err)
}

// ----------------------- func init() ------------------------- //

func init() {
	flag.Parse()
	log.Infoln("Initializing the Example Scheduler...")
}

// returns (downloadURI, basename(path))
func serveExecutorArtifact(path string) (*string, string) {
        serveFile := func(pattern string, filename string) {
                http.HandleFunc(pattern, func(w http.ResponseWriter, r *http.Request) {
                        http.ServeFile(w, r, filename)
                })
        }

        // Create base path (http://foobar:5000/<base>)
        pathSplit := strings.Split(path, "/")
        var base string
        if len(pathSplit) > 0 {
                base = pathSplit[len(pathSplit)-1]
        } else {
                base = path
        }
        serveFile("/"+base, path)

        hostURI := fmt.Sprintf("http://%s:%d/%s", *address, *artifactPort, base)
        log.V(2).Infof("Hosting artifact '%s' at '%s'", path, hostURI)

        return &hostURI, base
}

func prepareExecutorInfo() *mesos.ExecutorInfo {
        executorUris := []*mesos.CommandInfo_URI{}
        uri, executorCmd := serveExecutorArtifact(*executorPath)
        executorUris = append(executorUris, &mesos.CommandInfo_URI{Value: uri, Executable: proto.Bool(true)})

        executorCommand := fmt.Sprintf("./%s", executorCmd)

        go http.ListenAndServe(fmt.Sprintf("%s:%d", *address, *artifactPort), nil)
        log.V(2).Info("Serving executor artifacts...")

        // Create mesos scheduler driver.
        return &mesos.ExecutorInfo{
		ExecutorId: util.NewExecutorID("default"),
		Name:       proto.String("Test Executor (Go)"),
		Source:     proto.String("go_test"),
                Command: &mesos.CommandInfo{
                        Value: proto.String(executorCommand),
                        Uris:  executorUris,
                },
        }
}

// ----------------------- func main() ------------------------- //

func main() {

	// build command executor
	exec := prepareExecutorInfo()

	// the framework
	fwinfo := &mesos.FrameworkInfo{
		User: proto.String(""), // Mesos-go will fill in user.
		Name: proto.String("Test Framework (Go)"),
	}

	cred := (*mesos.Credential)(nil)
	if *mesosAuthPrincipal != "" {
                fwinfo.Principal = proto.String(*mesosAuthPrincipal)
                secret, err := ioutil.ReadFile(*mesosAuthSecretFile)
                if err != nil {
                        log.Fatal(err)
                }
                cred = &mesos.Credential{
                        Principal: proto.String(*mesosAuthPrincipal),
                        Secret:    secret,
                }
        }

	driver, err := sched.NewMesosSchedulerDriver(
		newExampleScheduler(exec),
		fwinfo,
		*master,
		cred,
	)

	if err != nil {
		log.Errorln("Unable to create a SchedulerDriver ", err.Error())
	}

	if stat, err := driver.Run(); err != nil {
		log.Infof("Framework stopped with status %s and error: %s\n", stat.String(), err.Error())
	}

}<|MERGE_RESOLUTION|>--- conflicted
+++ resolved
@@ -22,17 +22,13 @@
 
 import (
 	"flag"
-<<<<<<< HEAD
 	"fmt"
 	"io/ioutil"
 	"net/http"
 	"strconv"
 	"strings"
 
-	"code.google.com/p/gogoprotobuf/proto"
-=======
 	"github.com/gogo/protobuf/proto"
->>>>>>> d5637832
 	log "github.com/golang/glog"
 	mesos "github.com/mesos/mesos-go/mesosproto"
 	util "github.com/mesos/mesos-go/mesosutil"
